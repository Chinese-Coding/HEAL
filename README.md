--- conflicted
+++ resolved
@@ -111,21 +111,10 @@
 To install **spconv 1.2.1**, please follow the guide in https://github.com/traveller59/spconv/tree/v1.2.1.
 You can also get a detailed installation guide in [CoAlign Installation Doc](https://udtkdfu8mk.feishu.cn/docx/LlMpdu3pNoCS94xxhjMcOWIynie#doxcn5rISC6NcfXIUnWFnXhTEzd).
 
-<<<<<<< HEAD
 To install **spconv 2.x**, check the [table](https://github.com/traveller59/spconv#spconv-spatially-sparse-convolution-library) to run the installation command. For example we have cudatoolkit 11.6, then we should run
 ```bash
 pip install spconv-cu116 # match your cudatoolkit version
 ```
-=======
-#### Spconv 2.x
-```bash
-pip install spconv-cu113
-```
-
-#### Tips for installing spconv 1.2.1:
-1. make sure your cmake version >= 3.13.2
-2. CUDNN and CUDA runtime library (use `nvcc --version` to check) needs to be installed on your machine.
->>>>>>> 0471ab6c
 
 ### Step 3: Bbx IoU cuda version compile
 Install bbx nms calculation cuda version
