from functools import partial
<<<<<<< HEAD
from termcolor import colored
import spconv
=======

>>>>>>> 0471ab6c
import torch.nn as nn

try:  # spconv1
    from spconv import SparseSequential, SubMConv3d, SparseConv3d, SparseInverseConv3d, SparseConvTensor
except ImportError:  # spconv2
    from spconv.pytorch import SparseSequential, SubMConv3d, SparseConv3d, SparseInverseConv3d, SparseConvTensor


def post_act_block(in_channels, out_channels, kernel_size, indice_key=None, stride=1, padding=0,
                   conv_type='subm', norm_fn=None):
    if conv_type == 'subm':
        conv = SubMConv3d(in_channels, out_channels, kernel_size, bias=False, indice_key=indice_key)
    elif conv_type == 'spconv':
        conv = SparseConv3d(in_channels, out_channels, kernel_size, stride=stride, padding=padding,
                            bias=False, indice_key=indice_key)
    elif conv_type == 'inverseconv':
        conv = SparseInverseConv3d(in_channels, out_channels, kernel_size, indice_key=indice_key, bias=False)
    else:
        raise NotImplementedError

    m = SparseSequential(conv, norm_fn(out_channels), nn.ReLU())

    return m


class VoxelBackBone8x(nn.Module):
    def __init__(self, model_cfg, input_channels, grid_size):
        super().__init__()
        norm_fn = partial(nn.BatchNorm1d, eps=1e-3, momentum=0.01)

        self.sparse_shape = grid_size[::-1] + [1, 0, 0]

        if input_channels == 64:
            print(f"{colored('[Warning]', 'red', attrs=['bold'])}", 
                  f"{colored('In this checkpoint and configuration yaml (typically provided by the author), SECOND model has wrong `encoder_args`-`spconv`-`num_features_in`.', 'red')}\n",
                  f"{colored('It is supposed to be 4, but is provided with 64.', 'red')}\n",
                  f"{colored('Though you can still run the model due to no sanity check in spconv 1.2.1 and get reasonable performance,', 'red')}",
                  f"{colored('it is not a correct convolution. See discussion in HEAL issue 20. ', 'red')}")

        self.conv_input = SparseSequential(
            SubMConv3d(input_channels, 16, 3, padding=1, bias=False, indice_key='subm1'),
            norm_fn(16), nn.ReLU())
        block = post_act_block

        self.conv1 = SparseSequential(block(16, 16, 3, norm_fn=norm_fn, padding=1, indice_key='subm1'))

        self.conv2 = SparseSequential(
            # [1600, 1408, 41] <- [800, 704, 21]
            block(16, 32, 3, norm_fn=norm_fn, stride=2, padding=1, indice_key='spconv2', conv_type='spconv'),
            block(32, 32, 3, norm_fn=norm_fn, padding=1, indice_key='subm2'),
            block(32, 32, 3, norm_fn=norm_fn, padding=1, indice_key='subm2'),
        )

        self.conv3 = SparseSequential(
            # [800, 704, 21] <- [400, 352, 11]
            block(32, 64, 3, norm_fn=norm_fn, stride=2, padding=1, indice_key='spconv3', conv_type='spconv'),
            block(64, 64, 3, norm_fn=norm_fn, padding=1, indice_key='subm3'),
            block(64, 64, 3, norm_fn=norm_fn, padding=1, indice_key='subm3'),
        )

        self.conv4 = SparseSequential(
            # [400, 352, 11] <- [200, 176, 5]
            block(64, 64, 3, norm_fn=norm_fn, stride=2, padding=(0, 1, 1), indice_key='spconv4', conv_type='spconv'),
            block(64, 64, 3, norm_fn=norm_fn, padding=1, indice_key='subm4'),
            block(64, 64, 3, norm_fn=norm_fn, padding=1, indice_key='subm4'),
        )

        last_pad = 0
        if 'num_features_out' in model_cfg:
            self.num_point_features = model_cfg['num_features_out']
        else:
            self.num_point_features = 128
        self.conv_out = SparseSequential(
            # [200, 150, 5] -> [200, 150, 2]
            SparseConv3d(64, self.num_point_features, (3, 1, 1), stride=(2, 1, 1),
                         padding=last_pad, bias=False, indice_key='spconv_down2'),
            norm_fn(self.num_point_features),
            nn.ReLU(),
        )

        self.backbone_channels = {
            'x_conv1': 16,
            'x_conv2': 32,
            'x_conv3': 64,
            'x_conv4': 64
        }

    def forward(self, batch_dict):
        """
        Args:
            batch_dict:
                batch_size: int
                vfe_features: (num_voxels, C) # TODO: C 的含义是什么?
                voxel_coords: (num_voxels, 4), [batch_idx, z_idx, y_idx, x_idx]
        Returns:
            batch_dict:
                encoded_spconv_tensor: sparse tensor
        """
        voxel_features, voxel_coords = batch_dict['voxel_features'], batch_dict['voxel_coords']
        batch_size = batch_dict['batch_size']
        input_sp_tensor = SparseConvTensor(features=voxel_features, indices=voxel_coords.int(),
                                           spatial_shape=self.sparse_shape, batch_size=batch_size)
        # TODO: 这里有 bug
        # print("Input shape:", input_sp_tensor.features.shape)
        # print(self.conv_input)
        x = self.conv_input(input_sp_tensor)
        # print("After conv_input shape:", x.features.shape)
        x_conv1 = self.conv1(x)
        x_conv2 = self.conv2(x_conv1)
        x_conv3 = self.conv3(x_conv2)
        x_conv4 = self.conv4(x_conv3)

        # for detection head
        # [200, 176, 5] -> [200, 176, 2]
        out = self.conv_out(x_conv4)

        batch_dict.update({
            'encoded_spconv_tensor': out,
            'encoded_spconv_tensor_stride': 8
        })
        batch_dict.update({
            'multi_scale_3d_features': {
                'x_conv1': x_conv1,
                'x_conv2': x_conv2,
                'x_conv3': x_conv3,
                'x_conv4': x_conv4,
            }
        })
        batch_dict.update({
            'multi_scale_3d_strides': {
                'x_conv1': 1,
                'x_conv2': 2,
                'x_conv3': 4,
                'x_conv4': 8,
            }
        })

        return batch_dict<|MERGE_RESOLUTION|>--- conflicted
+++ resolved
@@ -1,10 +1,5 @@
 from functools import partial
-<<<<<<< HEAD
 from termcolor import colored
-import spconv
-=======
-
->>>>>>> 0471ab6c
 import torch.nn as nn
 
 try:  # spconv1
