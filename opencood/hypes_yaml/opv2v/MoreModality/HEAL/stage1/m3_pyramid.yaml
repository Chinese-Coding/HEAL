--- conflicted
+++ resolved
@@ -105,12 +105,8 @@
         mean_vfe:
           num_point_features: 4
         spconv:
-<<<<<<< HEAD
+          # 这里改成 4 试一试
           num_features_in: 4
-=======
-          # 这里改成 4 试一试
-          num_features_in: 64
->>>>>>> 0471ab6c
           num_features_out: 64
         map2bev:
           feature_num: 128
